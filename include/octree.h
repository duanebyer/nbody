--- conflicted
+++ resolved
@@ -76,21 +76,10 @@
 	
 private:
 	
-<<<<<<< HEAD
-	// All OctreeNodes are guaranteed to be stored contigiously. OctreeNodes
-	// can only be referred to by reference or by pointer. The memory location
-	// of an OctreeNode is guaranteed to be within an Octree's list of nodes.
-	
-	// The octree that contains this node.
-	Octree<Data, Node, Num, Dim> const* _octree;
-	
 	// The depth of this node within the octree (0 for root, and so on).
 	std::size_t _depth;
 	
-	// Whether this node has any children currently.
-=======
 	// Whether this node has any children.
->>>>>>> 11a54993
 	bool _hasChildren;
 	// The indices of the children of this node, stored relative to the index
 	// of this node. The last entry points to the next sibling of this node,
@@ -115,16 +104,11 @@
 	Vector<Dim> _position;
 	Vector<Dim> _dimensions;
 	
-<<<<<<< HEAD
-	OctreeNode(Octree<Data, Node, Dim> const* octree) :
-			_octree(octree),
-			_depth(0),
-=======
 	// The data stored at the node itself.
 	Node _data;
 	
 	OctreeNode() :
->>>>>>> 11a54993
+			_depth(0),
 			_hasChildren(false),
 			_childIndices(),
 			_hasParent(false),
@@ -192,34 +176,39 @@
 	// A list storing all of the nodes of the octree.
 	std::vector<OctreeNode<Node, Dim> > _nodes;
 	
-<<<<<<< HEAD
-	// Returns whether the node can accomodate a change in the number of data
-	// points by 'n' and still hold all of the data points without children.
-	bool canHoldData(std::ptrdiff_t n = 0) const {
+	// A list storing all of the leaves of the octree (it's spelled wrong for
+	// consistancy).
+	std::vector<OctreeLeaf<Leaf, Dim> > _leafs;
+	
+	// The number of leaves to store at a single node of the octree.
+	std::size_t _nodeCapacity;
+	
+	// The maximum depth of the octree.
+	std::size_t _maxDepth;
+	
+	// Whether the tree should be automatically readjust itself so that each
+	// node has less leaves than the node capacity, as well as having as few
+	// children as possible. If this is false, then the adjust() method has to
+	// be called to force an adjustment.
+	bool _adjust;
+	
+	
+	
+	// Returns whether the node can accomodate a change in the number of leaves
+	// points by 'n' and still hold all of the leaves without needing to
+	// subdivide.
+	bool canHoldLeafs(ConstNodeIterator node, std::ptrdiff_t n = 0) const {
 		// If the depth of the node is larger than the max, then it has
 		// infinite capacity.
 		return
-			_dataCount + n < _octree->_nodeCapacity ||
-			_depth >= _octree->_maxDepth;
-	}
-	
-	// Divides this node into a set of subnodes and partitions its data between
-	// them. This function may reorganize the data vector (some data iterators
+			node->_dataCount + n < _nodeCapacity ||
+			node->_depth >= _maxDepth;
+	}
+	
+	// Divides a node into a set of subnodes and partitions its leaves between
+	// them. This function may reorganize the leaf vector (some leaf iterators
 	// may become invalid).
-	void createChildren() {
-=======
-	// A list storing all of the leaves of the octree (it's spelled wrong for
-	// consistancy).
-	std::vector<OctreeLeaf<Leaf, Dim> > _leafs;
-	
-	// The number of leaves to store at a single node of the octree.
-	std::size_t _nodeCapacity;
-	
-
-	// Divides a node into a set of subnodes and partitions its leaves between
-	// them.
 	void createChildren(ConstNodeIterator node) {
->>>>>>> 11a54993
 		// Create the 2^Dim child nodes inside the parent octree.
 		auto firstChild = _nodes.insert(
 			node, 1 << Dim,
@@ -229,8 +218,8 @@
 		node = firstChild - 1;
 		
 		// Loop through the new children, and set up their various properties.
-		Vector<Dim> childDimensions = _dimensions / 2;
-		Vector<Dim> midpoint = _position + childDimensions;
+		Vector<Dim> childDimensions = node->_dimensions / 2;
+		Vector<Dim> midpoint = node->_position + childDimensions;
 		auto child = firstChild;
 		for (std::size_t index = 0; index < (1 << Dim); ++index) {
 			child->_depth = _depth + 1;
@@ -280,15 +269,10 @@
 		}
 	}
 	
-<<<<<<< HEAD
-	// Destroys all descendants of this node and takes their data into this
-	// node. This function will not reorganize the data vector (all data
-	// iterators will remain valid).
-	void destroyChildren() {
-=======
 	// Destroys all descendants of a node and takes their leaves into the node.
+	// This function will not reorganize the leaf vector (all leaf iterators
+	// will remain valid).
 	void destroyChildren(ConstNodeIterator node) {
->>>>>>> 11a54993
 		// Determine how many children, grandchildren, great-grandchildren, ...
 		// of this node.
 		std::size_t numDescendants = node->_childIndices[1 << Dim];
@@ -424,79 +408,28 @@
 	
 public:
 	
-<<<<<<< HEAD
-	bool adjust() {
-		if (!_hasChildren && !canHoldData(0)) {
-			createChildren();
-		}
-		else if (_hasChildren && canHoldData(0)) {
-			destroyChildren();
-		}
-		else if (_hasChildren) {
-			auto begin = _octree->_nodes.begin();
-			auto node = begin + (this - &_octree->_nodes.first());
-			for (std::size_t index = 0; index < (1 << Dim); ++index) {
-				auto child = node + _childIndices[index];
-				child->adjust();
-			}
-		}
-	}
-	
-	Octree<Data, Node, Dim>::DataIterator insert(
-			OctreeData<Data, Dim> const& data) {
-		// Find the node with the correct position, and insert the data into
-		// that node.
-		auto node = find(data.position());
-		if (node == _octree->_nodes.end()) {
-			return _octree->_data.end();
-		}
-		// Create children if the node doesn't have the capacity to store
-		// this data point.
-		if (_octree->_adjust && !canHoldData(+1)) {
-			node->createChildren();
-			node = node->find(data.position());
-		}
-		return node->insertAt(data);
-	}
-=======
 	using NodeIterator = decltype(_nodes)::iterator;
 	using ConstNodeIterator = decltype(_nodes)::const_iterator;
 	using LeafIterator = decltype(_leafs)::iterator;
 	using ConstLeafIterator = decltype(_leafs)::const_iterator;
->>>>>>> 11a54993
-	
-	
-<<<<<<< HEAD
-	Octree<Data, Node, Dim>::DataIterator erase(
-			Octree<Data, Node, Dim>::ConstDataIterator it) {
-		// Find the node that contains this data, and then erase the data from
-		// that node.
-		auto node = find(it);
-		if (node == _octree->_nodes.end()) {
-			return _octree->_data.end();
-		}
-		if (_octree->_adjust && node->_hasParent) {
-			auto parent = node + node->_parentIndex;
-			if (parent->canHoldData(-1)) {
-				parent->destroyChildren();
-				node = parent;
-			}
-		}
-		return node->eraseAt(data);
-=======
+	
+	
 	
 	Octree(
 			Vector<Dim> position,
 			Vector<Dim> dimensions,
-			std::size_t nodeCapacity = 1) :
+			std::size_t nodeCapacity = 1,
+			std::size_t maxDepth = sizeof(Scalar) * CHAR_BIT,
+			bool adjust = true) :
 			_nodes(),
 			_leafs(),
-			_nodeCapacity(1) {
+			_nodeCapacity(1),
+			_maxDepth(maxDepth),
+			_adjust(adjust) {
 		OctreeNode<Node, Dim> root;
 		root._position = position;
 		root._dimensions = dimensions;
 		_nodes.push_back(root);
->>>>>>> 11a54993
 	}
 	
 	
@@ -508,34 +441,6 @@
 		return _nodes.begin();
 	}
 	
-<<<<<<< HEAD
-	Octree<Data, Node, Dim>::DataIterator move(
-			Octree<Data, Node, Dim>::DataIterator it,
-			Vector<Dim> position) {
-		// Find the source node that contains the data, and the target node
-		// with the correct position.
-		auto source = find(it);
-		auto dest = find(position);
-		if (source == _octree->_nodes.end() || dest == _octree->_nodes.end()) {
-			return _octree->_data.end();
-		}
-		// If the source and the destination are distinct, then check to make
-		// sure that they remain within the node capcity.
-		if (_octree->_adjust && source != dest) {
-			if (source->_hasParent) {
-				auto parent = source + source->_parentIndex;
-				if (parent->canHoldData(-1)) {
-					parent->destroyChildren();
-					source = parent;
-				}
-			}
-			if (!dest->canHoldData(+1)) {
-				dest->createChildren();
-				dest = dest->find(position);
-			}
-		}
-		return source->moveAt(dest, it);
-=======
 	NodeIterator nodeBegin() {
 		return _nodes.begin();
 	}
@@ -547,9 +452,11 @@
 	}
 	ConstNodeIterator nodeEnd() const {
 		return _nodes.end();
->>>>>>> 11a54993
-	}
-	
+	}
+	
+	bool hasParent(ConstNodeIterator node) {
+		return parent(node) != _nodes.end();
+	}
 	NodeIterator parent(ConstNodeIterator node) {
 		if (!node->_hasParent) {
 			return _nodes.end();
@@ -561,6 +468,7 @@
 	ConstNodeIterator parent(ConstNodeIterator node) const {
 		return const_cast<Octree<Leaf, Node, Dim>*>(this)->parent(node);
 	}
+	
 	NodeIterator child(ConstNodeIterator node, std::size_t index) {
 		if (!node->_hasChildren) {
 			return _nodes.end();
@@ -586,41 +494,6 @@
 		return _leafs.end();
 	}
 	
-<<<<<<< HEAD
-	bool hasParent() const {
-		return _hasParent;
-	}
-	
-	Octree<Data, Node, Dim>::NodeIterator iterator() {
-		auto begin = _octree->_nodes.begin();
-		auto node = begin + (this - &_octree->_nodes.first());
-		return node;
-	}
-	
-	Octree<Data, Node, Dim>::ConstNodeIterator iterator() const {
-		auto begin = _octree->_nodes.begin();
-		auto node = begin + (this - &_octree->_nodes.first());
-		return node;
-	}
-	
-	Octree<Data, Node, Dim>::NodeIterator parent() {
-		auto node = iterator();
-		if (!node->_hasParent) {
-			return _octree->_nodes.end();
-		}
-		else {
-			return node + node->_parentIndex;
-		}
-	}
-	Octree<Data, Node, Dim>::ConstNodeIterator parent() const {
-		auto node = iterator();
-		if (!node->_hasParent) {
-			return _octree->_nodes.end();
-		}
-		else {
-			return node + node->_parentIndex;
-		}
-=======
 	LeafIterator leafBegin(ConstNodeIterator node) {
 		return _leafs.begin() + node->_leafIndex;
 	}
@@ -632,7 +505,29 @@
 	}
 	ConstLeafIterator leafEnd(ConstNodeIterator node) const {
 		return _leafs.begin() + node->_leafIndex + node->_leafCount;
->>>>>>> 11a54993
+	}
+	
+	
+	
+	bool adjust(ConstNodeIterator node) {
+		bool result = false;
+		if (!node->_hasChildren && !canHoldLeafs(node, 0)) {
+			createChildren(node);
+			result = true;
+		}
+		else if (node->_hasChildren && canHoldLeafs(node, 0)) {
+			destroyChildren(node);
+			result = true;
+		}
+		else if (node->_hasChildren) {
+			auto begin = _nodes.begin();
+			for (std::size_t index = 0; index < (1 << Dim); ++index) {
+				auto child = node + node->_childIndices[index];
+				bool nextResult = adjust(child);
+				result = result || nextResult;
+			}
+		}
+		return result;
 	}
 	
 	
@@ -648,7 +543,7 @@
 		}
 		// Create children if the node doesn't have the capacity to store
 		// this leaf.
-		if (node->_leafCount + 1 >= _nodeCapacity) {
+		if (_adjust && !canHoldLeafs(node, +1)) {
 			createChildren(node);
 			node = find(node, leaf.position());
 		}
@@ -685,6 +580,15 @@
 		if (node == _nodes.end()) {
 			return _leafs.end();
 		}
+		// If the parent of this node doesn't need to be divided into subnodes
+		// anymore, then merge its children together.
+		while (
+				_adjust &&
+				node->_hasParent &&
+				canHoldLeafs(node + node->_parentIndex, -1)) {
+			destroyChildren(node + node->_parentIndex);
+			node += node->_parentIndex;
+		}
 		return std::make_tuple(node, eraseAt(node, leaf));
 	}
 	
@@ -693,18 +597,6 @@
 		return erase(root(), leaf);
 	}
 	
-<<<<<<< HEAD
-	// The maximum depth of the octree.
-	std::size_t _maxDepth;
-	
-	// Whether the tree should be automatically readjust itself so that each
-	// node has less data than the node capacity. If this is false, then the
-	// adjust() method has to be called to force an adjustment.
-	bool _adjust;
-	
-public:
-=======
->>>>>>> 11a54993
 	
 	
 	std::tuple<NodeIterator, NodeIterator, LeafIterator> move(
@@ -720,15 +612,14 @@
 		}
 		// If the source and the destination are distinct, then check to make
 		// sure that they remain within the node capcity.
-		if (source != dest) {
-			if (source->_hasParent) {
-				auto parent = source + source->_parentIndex;
-				if (parent->_leafCount - 1 < _nodeCapacity) {
-					destroyChildren(parent);
-					source = parent;
-				}
-			}
-			if (dest->_leafCount + 1 >= _octree->_nodeCapacity) {
+		if (_adjust && source != dest) {
+			while (
+					source->_hasParent &&
+					canHoldLeafs(source + source->_parentIndex, -1)) {
+				destroyChildren(source + source->_parentIndex);
+				source += source->_parentIndex;
+			}
+			if (!canHoldLeafs(dest, +1)) {
 				createChildren(dest);
 				dest = find(dest, position);
 			}
